--- conflicted
+++ resolved
@@ -150,15 +150,10 @@
 		}
 
 		// add the solids to our list of things to do
-<<<<<<< HEAD
 		for (TopExp_Explorer ex{doc_shape, TopAbs_SOLID}; ex.More(); ex.Next()) {
+			LOG(TRACE) << "calculating volume of shape\n";
 			const TopoDS_Shape &shape = ex.Current();
 			const auto volume = volume_of_shape(shape);
-=======
-		for (TopExp_Explorer ex{shape, TopAbs_SOLID}; ex.More(); ex.Next()) {
-			LOG(TRACE) << "calculating volume of shape\n";
-			const auto volume = volume_of_shape(ex.Current());
->>>>>>> 24fa1964
 			LOG(TRACE) << "done calculating volume of shape\n";
 			if (volume < minimum_volume) {
 				if (volume < 0) {

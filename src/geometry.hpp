--- conflicted
+++ resolved
@@ -100,12 +100,9 @@
 
 // pave time of zero disables timeout handling
 intersect_result classify_solid_intersection(
-<<<<<<< HEAD
 	const TopoDS_Shape& shape, const TopoDS_Shape& tool,
-	double fuzzy_value, unsigned pave_time_millisecs=0);
-=======
-	const TopoDS_Shape& shape, const TopoDS_Shape& tool, double fuzzy_value, const char *msg);
->>>>>>> 24fa1964
+	double fuzzy_value, unsigned pave_time_millisecs,
+	const char *msg);
 
 
 enum class imprint_status {

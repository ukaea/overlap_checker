--- conflicted
+++ resolved
@@ -24,7 +24,6 @@
 pacman -S cmake catch2 opencascade
 ```
 
-<<<<<<< HEAD
 ## Git Large File Storage (LFS)
 
 Testing this code involves a number of geometry files that aren't
@@ -34,24 +33,8 @@
 
 ## Compiling
 
-Following this we use Python to fetch our build tools: Meson is used
-for build configuration, calling out to Conan for C++ package
-management, while Ninja is used as a modern replacement for `make`.
-I'd suggest doing the above in a [virtual environment][pyvenv] to keep
-them tidy.
-
-
-```shell
-# install build tools, maybe in a seperate venv
-pip install -U conan meson ninja
-```
-
-Finally, we can set up a build directory, compile the code, and run
-the unit tests via:
-=======
 Next we set up a build directory, compile the code, and run the unit
 tests via:
->>>>>>> 1e24bc47
 
 ```shell
 # set up and enter a build directory
